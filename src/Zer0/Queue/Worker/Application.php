--- conflicted
+++ resolved
@@ -44,13 +44,7 @@
 
         $this->tasks = new \SplObjectStorage;
 
-<<<<<<< HEAD
         $this->pool = $this->app->factory('QueueAsync', $this->config->name ?? '');
-
-=======
-        $this->pool = $this->app->factory('QueueAsync');
-        
->>>>>>> 7347ef7b
         $this->poll();
 
         setTimeout(function (Timer $timer): void {
